--- conflicted
+++ resolved
@@ -88,15 +88,10 @@
 
 func buildCommandFromConfig(cmd scheduler.ConfigCommand, isEnabled bool) *scheduler.Command {
 	// Convert time from string into time.Duration format
-<<<<<<< HEAD
-	interval, err := time.ParseDuration(cmd.Interval)
-	if err != nil {
-=======
 	haveInterval := true
 	interval, err := time.ParseDuration(cmd.Interval)
 	if err != nil {
 		haveInterval = false
->>>>>>> 46a27027
 		logger.Errorf("Error parsing interval for task '%s': %v", cmd.Name, err)
 		interval = 1 * time.Hour
 	}
@@ -105,8 +100,6 @@
 		logger.Errorf("Error parsing timeout for task '%s': %v", cmd.Name, err)
 		timeout = 8 * time.Hour
 	}
-<<<<<<< HEAD
-=======
 
 	// Sanity checks
 	if interval < (5 * time.Second) {
@@ -229,127 +222,6 @@
 		}
 	}
 }
->>>>>>> 46a27027
-
-	// Sanity checks
-	if interval < (5 * time.Second) {
-		logger.Errorf("Invalid interval of less than 5 seconds for task '%v'", cmd.Name)
-	}
-	if interval > (24 * time.Hour) {
-		logger.Errorf("Invalid interval of more than 24 hours for task '%v'", cmd.Name)
-	}
-	if timeout < (5 * time.Second) {
-		logger.Errorf("Invalid timeout of less than 5 seconds for task '%v'", cmd.Name)
-	}
-	if timeout > (24 * time.Hour) {
-		logger.Errorf("Invalid timeout of more than 24 hours for task '%v'", cmd.Name)
-	}
-	if len(strings.TrimSpace(cmd.Name)) == 0 {
-		logger.Errorf("Invalid empty task name for command '%v'", cmd.Command)
-	}
-	if len(strings.TrimSpace(cmd.Command)) == 0 {
-		logger.Errorf("Invalid empty command for task '%v'", cmd.Name)
-	}
-
-	newCommand := &scheduler.Command{
-		Name:     cmd.Name,
-		Pool:     cmd.Pool,
-		Interval: interval,
-		Timeout:  timeout,
-		Exec:     cmd.Command,
-		Params:   cmd.Params,
-		Enabled:  isEnabled,
-	}
-
-	start_time, err := time.ParseDuration(cmd.StartTime)
-	if err == nil {
-		hours := int(start_time / time.Hour)
-		start_time -= time.Duration(hours) * time.Hour
-		minutes := int(start_time / time.Minute)
-		newCommand.SetStartTime(hours, minutes)
-	} else {
-		logger.Errorf("Error parsing start time for cmd '%v': %v", cmd.Name, err)
-	}
-
-	return newCommand
-}
-
-<<<<<<< HEAD
-func loadConfig() {
-	if err := config.LoadFile("c:/imqsbin/static-conf/scheduled-tasks.json"); err != nil {
-		logger.Errorf("Error loading static config file 'scheduled-tasks.json': %v", err)
-	}
-
-	// Build map of enabled jobs
-	var enabledMap map[string]bool = make(map[string]bool)
-	for _, e := range config.Enabled {
-		enabledMap[e] = true
-	}
-	for _, e := range config.Disabled {
-		enabledMap[e] = false
-	}
-
-	// Overlay the client config over commands defined in the static config
-	var overlayConfig scheduler.Config
-	if err := overlayConfig.LoadFile("c:/imqsbin/conf/scheduled-tasks.json"); err != nil {
-		logger.Errorf("Error loading client config file 'scheduled-tasks.json': %v", err)
-	}
-
-	// Overlay variables
-	for key, value := range overlayConfig.Variables {
-		config.Variables[key] = value
-	}
-
-	// Build map of enabled jobs
-	for _, e := range overlayConfig.Enabled {
-		enabledMap[e] = true
-	}
-	for _, e := range overlayConfig.Disabled {
-		enabledMap[e] = false
-	}
-
-	// Replace tasks if needed
-	for _, t := range overlayConfig.Commands {
-		foundCommand := false
-		for i, c := range config.Commands {
-			if c.Name == t.Name {
-				foundCommand = true
-				config.Commands[i] = t
-				break
-			}
-		}
-
-		// If command wasn't found, add it
-		if !foundCommand {
-			config.Commands = append(config.Commands, t)
-		}
-	}
-
-	// Add or overwrite to commands array
-	// Don't clobber things like 'lastRun' and 'isRunningAtomic' for existing commands
-	for _, t := range config.Commands {
-		newCommand := buildCommandFromConfig(t, enabledMap[t.Name])
-
-		foundCommand := false
-		for i, c := range commands {
-			if newCommand.Name == c.Name {
-				foundCommand = true
-				commands[i].Pool = newCommand.Pool
-				commands[i].Enabled = newCommand.Enabled
-				commands[i].StartTime = newCommand.StartTime
-				commands[i].Interval = newCommand.Interval
-				commands[i].Timeout = newCommand.Timeout
-				commands[i].Exec = newCommand.Exec
-				commands[i].Params = newCommand.Params
-				break
-			}
-		}
-
-		if !foundCommand {
-			commands = append(commands, newCommand)
-		}
-	}
-}
 
 func cmdEnabledList() string {
 	list := ""
@@ -365,8 +237,6 @@
 	}
 }
 
-=======
->>>>>>> 46a27027
 // This method handles the http request used to start a job.
 func runCommandNow(commandName string) {
 	// Look for the Importer command in the list of commands
